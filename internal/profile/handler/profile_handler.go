--- conflicted
+++ resolved
@@ -56,20 +56,14 @@
 		return
 	}
 
-<<<<<<< HEAD
-	pathParts := strings.Split(r.URL.Path, "/")
-	if len(pathParts) < 3 {
+	profileId := r.PathValue("profileId")
+	if profileId == "" {
 		clientError := errors2.NewClientError(errors2.ErrorMessage{
 			Code:        errors2.GET_PROFILE.Code,
 			Message:     errors2.GET_PROFILE.Message,
 			Description: "Invalid path for profile retrieval",
 		}, http.StatusNotFound)
 		utils.HandleError(w, clientError)
-=======
-	profileId := r.PathValue("profileId")
-	if profileId == "" {
-		http.Error(w, "Invalid path", http.StatusNotFound)
->>>>>>> 8c6e0ebb
 		return
 	}
 	profilesProvider := provider.NewProfilesProvider()
@@ -175,20 +169,14 @@
 		utils.HandleError(w, err)
 		return
 	}
-<<<<<<< HEAD
-	pathParts := strings.Split(r.URL.Path, "/")
-	if len(pathParts) < 3 {
+	profileId := r.PathValue("profileId")
+	if profileId == "" {
 		clientError := errors2.NewClientError(errors2.ErrorMessage{
 			Code:        errors2.DELETE_PROFILE.Code,
 			Message:     errors2.DELETE_PROFILE.Message,
 			Description: "Invalid path for profile deletion",
 		}, http.StatusNotFound)
 		utils.HandleError(w, clientError)
-=======
-	profileId := r.PathValue("profileId")
-	if profileId == "" {
-		http.Error(w, "Invalid path", http.StatusNotFound)
->>>>>>> 8c6e0ebb
 		return
 	}
 	profilesProvider := provider.NewProfilesProvider()
@@ -592,35 +580,20 @@
 
 			claims, ok := authn.GetCachedClaims(token)
 			if !ok {
-				clientError := errors2.NewClientError(errors2.ErrorMessage{
-					Code:        errors2.UPDATE_PROFILE.Code,
-					Message:     errors2.UPDATE_PROFILE.Message,
-					Description: "Invalid token.",
-				}, http.StatusUnauthorized)
-				utils.HandleError(w, clientError)
+				http.Error(w, "Token claims not found", http.StatusUnauthorized)
 				return
 			}
 
 			sub, ok := claims["sub"].(string)
 			if !ok || sub == "" {
-				clientError := errors2.NewClientError(errors2.ErrorMessage{
-					Code:        errors2.UPDATE_PROFILE.Code,
-					Message:     errors2.UPDATE_PROFILE.Message,
-					Description: "Missing 'sub' in token",
-				}, http.StatusUnauthorized)
-				utils.HandleError(w, clientError)
+				http.Error(w, "Missing 'sub' in token", http.StatusUnauthorized)
 				return
 			}
 
 			// Lookup profile by sub (username)
 			profile, err := profilesService.FindProfileByUserId(sub)
 			if err != nil || profile == nil {
-				clientError := errors2.NewClientError(errors2.ErrorMessage{
-					Code:        errors2.UPDATE_PROFILE.Code,
-					Message:     errors2.UPDATE_PROFILE.Message,
-					Description: "Profile not found for token subject",
-				}, http.StatusUnauthorized)
-				utils.HandleError(w, clientError)
+				http.Error(w, "Profile not found for token subject", http.StatusUnauthorized)
 				return
 			}
 			profileId = profile.ProfileId
@@ -680,7 +653,6 @@
 		return
 	}
 
-	logger := log.GetLogger()
 	var profileSync model.ProfileSync
 	err = json.NewDecoder(request.Body).Decode(&profileSync)
 	if err != nil {
@@ -773,6 +745,7 @@
 		// if needed can ensure if profile got created
 	}
 
+	logger := log.GetLogger()
 	if profileSync.Event == "AUTHENTICATION_SUCCESS" {
 		logger.Info("Authentication success event received for user: " + profileSync.UserId)
 		if profileSync.ProfileId != "" && profileSync.UserId != "" {
@@ -905,21 +878,14 @@
 // GetProfileConsents handles retrieving consents for a specific profile
 func (ph *ProfileHandler) GetProfileConsents(w http.ResponseWriter, r *http.Request) {
 
-<<<<<<< HEAD
-	// Extract profileId from URL path
-	pathParts := strings.Split(r.URL.Path, "/")
-	if len(pathParts) < 4 {
+	profileId := r.PathValue("profileId")
+	if profileId == "" {
 		clientError := errors2.NewClientError(errors2.ErrorMessage{
 			Code:        errors2.GET_PROFILE_CONSENT.Code,
 			Message:     errors2.GET_PROFILE_CONSENT.Message,
 			Description: "Invalid path for profile consents retrieval",
 		}, http.StatusNotFound)
 		utils.HandleError(w, clientError)
-=======
-	profileId := r.PathValue("profileId")
-	if profileId == "" {
-		http.Error(w, "Invalid path", http.StatusNotFound)
->>>>>>> 8c6e0ebb
 		return
 	}
 
