--- conflicted
+++ resolved
@@ -117,30 +117,29 @@
 		Message: "Invalid type.",
 	}
 
-<<<<<<< HEAD
 	ADD_CONSENT_CATEGORY = ErrorMessage{
 		Code:    errorPrefix + "15019",
 		Message: "Adding consent category failed.",
 	}
 
 	FETCH_CONSENT_CATEGORIES = ErrorMessage{
-		Code:    errorPrefix + "15019",
+		Code:    errorPrefix + "15020",
 		Message: "Fetching consent category failed.",
 	}
 
 	UPDATE_CONSENT_CATEGORY = ErrorMessage{
-		Code:    errorPrefix + "15019",
+		Code:    errorPrefix + "15021",
 		Message: "Updating consent category failed.",
-=======
+	}
+
 	INTROSPECTION_FAILED = ErrorMessage{
-		Code:    errorPrefix + "15020",
+		Code:    errorPrefix + "15022",
 		Message: "Introspection failed.",
 	}
 
 	PARSING_ERROR = ErrorMessage{
-		Code:    errorPrefix + "15021",
+		Code:    errorPrefix + "15023",
 		Message: "Parsing token failed.",
->>>>>>> d10de249
 	}
 
 	// Client error codes
@@ -268,7 +267,6 @@
 		Message: "Invalid event.",
 	}
 
-<<<<<<< HEAD
 	CONSENT_CAT_VALIDATION = ErrorMessage{
 		Code:    errorPrefix + "10015",
 		Message: "Consent category validation failed",
@@ -282,11 +280,11 @@
 	CONSENT_CAT_NOT_FOUND = ErrorMessage{
 		Code:    errorPrefix + "10015",
 		Message: "Consent category not found.",
-=======
+	}
+
 	FORBIDDEN = ErrorMessage{
 		Code:        errorPrefix + "11025",
 		Message:     "ForBidden",
 		Description: "You do not have permission to access this resource.",
->>>>>>> d10de249
 	}
 )