--- conflicted
+++ resolved
@@ -52,21 +52,14 @@
 	"less_than_equals":    true,
 }
 
-<<<<<<< HEAD
-var ApiKeyStates = map[string]bool{
-	"active":  true,
-	"revoked": true,
-	"expired": true,
+var AllowedEventTypes = map[string]bool{
+	"page":     true,
+	"track":    true,
+	"identify": true,
 }
 
 var AllowedConsentPurposes = map[string]bool{
 	"profiling":       true,
 	"personalization": true,
 	"destination":     true,
-=======
-var AllowedEventTypes = map[string]bool{
-	"page":     true,
-	"track":    true,
-	"identify": true,
->>>>>>> f8c3b1bd
 }