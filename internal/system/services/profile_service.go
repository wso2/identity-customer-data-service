/*
 * Copyright (c) 2025, WSO2 LLC. (http://www.wso2.com).
 *
 * WSO2 LLC. licenses this file to you under the Apache License,
 * Version 2.0 (the "License"); you may not use this file except
 * in compliance with the License.
 * You may obtain a copy of the License at
 *
 *     http://www.apache.org/licenses/LICENSE-2.0
 *
 * Unless required by applicable law or agreed to in writing,
 * software distributed under the License is distributed on an
 * "AS IS" BASIS, WITHOUT WARRANTIES OR CONDITIONS OF ANY
 * KIND, either express or implied.  See the License for the
 * specific language governing permissions and limitations
 * under the License.
 */

package services

import (
	"github.com/wso2/identity-customer-data-service/internal/profile/handler"
	"net/http"
	"strings"
)

type ProfileService struct {
	profileHandler *handler.ProfileHandler
}

func NewProfileService() *ProfileService {
	return &ProfileService{
		profileHandler: handler.NewProfileHandler(),
	}
}

// Route handles all tenant-aware profile-related endpoints
func (s *ProfileService) Route(w http.ResponseWriter, r *http.Request) {

	path := strings.TrimSuffix(r.URL.Path, "/") // Just clean the trailing /
	method := r.Method

	switch {
	case method == http.MethodGet && path == "/profiles":
		s.profileHandler.GetAllProfiles(w, r)

	case method == http.MethodPost && path == "/profiles":
		s.profileHandler.InitProfile(w, r)

<<<<<<< HEAD
	case method == http.MethodGet && path == "/profiles/Me":
		s.profileHandler.GetCurrentUserProfile(w, r)

	case method == http.MethodPatch && path == "/profiles/Me":
		s.profileHandler.PatchCurrentUserProfile(w, r)

	case method == http.MethodPost && path == "/profiles/sync":
		s.profileHandler.SyncProfile(w, r)

	case strings.HasPrefix(path, "/profiles/"):
		switch method {
		case http.MethodGet:
			s.profileHandler.GetProfile(w, r)
		case http.MethodPatch:
			s.profileHandler.PatchProfile(w, r)
		case http.MethodPut:
			s.profileHandler.UpdateProfile(w, r)
		case http.MethodDelete:
			s.profileHandler.DeleteProfile(w, r)
		default:
			http.Error(w, "Method Not Allowed", http.StatusMethodNotAllowed)
		}

	default:
		http.NotFound(w, r)
=======
	mux.HandleFunc(fmt.Sprintf("POST %s/profiles/initialize", apiBasePath), s.profileHandler.InitProfile)
	mux.HandleFunc(fmt.Sprintf("GET %s/profiles", apiBasePath), s.profileHandler.GetAllProfiles)

	mux.HandleFunc(fmt.Sprintf("GET %s/profiles/me", apiBasePath), s.profileHandler.GetCurrentUserProfile)
	mux.HandleFunc(fmt.Sprintf("PATCH %s/profiles/me", apiBasePath), s.profileHandler.PatchCurrentUserProfile)
	mux.HandleFunc(fmt.Sprintf("POST %s/profiles/sync", apiBasePath), s.profileHandler.SyncProfile)

	// handles all requests to /profiles/{id} and its sub resources
	mux.HandleFunc(fmt.Sprintf("%s/profiles/", apiBasePath), s.profileResourceHandler)
}

// profileResourceHandler handles all requests to /profiles/{id} and its sub resources
func (s *ProfileService) profileResourceHandler(w http.ResponseWriter, r *http.Request) {
	// Parse the path to extract components
	path := r.URL.Path

	// Split the path into segments
	// Format: /api/v1/profiles/{profileId}[/consents]
	segments := strings.Split(strings.TrimPrefix(path, "/"), "/")

	// We know the pattern starts with /profiles/
	// Determine if this is a direct profile request or a consent request
	if len(segments) < 3 {
		http.NotFound(w, r)
		return
	}

	// The profile ID is always the segment after "profiles"
	profileIdIndex := -1
	for i, segment := range segments {
		if segment == "profiles" {
			profileIdIndex = i + 1
			break
		}
	}

	// If we couldn't find "profiles" or there's no ID after it, return 404
	if profileIdIndex == -1 || profileIdIndex >= len(segments) {
		http.NotFound(w, r)
		return
	}

	// The profileId would be segments[profileIdIndex] but since we don't use it directly
	// in this function (each handler extracts it again from the URL path),
	// we avoid declaring an unused variable.

	// Check if this is a consent request
	// Format: /api/v1/profiles/{profileId}/consents
	isConsentRequest := profileIdIndex+1 < len(segments) && segments[profileIdIndex+1] == "consents"

	if isConsentRequest {
		// Handle consent request
		switch r.Method {
		case http.MethodGet:
			s.profileHandler.GetProfileConsents(w, r)
		case http.MethodPut:
			s.profileHandler.UpdateProfileConsents(w, r)
		default:
			http.Error(w, "Method not allowed for consents", http.StatusMethodNotAllowed)
		}
		return
	}

	// Handle direct profile request
	switch r.Method {
	case http.MethodGet:
		s.profileHandler.GetProfile(w, r)
	case http.MethodPut:
		s.profileHandler.UpdateProfile(w, r)
	case http.MethodPatch:
		s.profileHandler.PatchProfile(w, r)
	case http.MethodDelete:
		s.profileHandler.DeleteProfile(w, r)
	default:
		http.Error(w, "Method not allowed", http.StatusMethodNotAllowed)
>>>>>>> 1d9bb3a4
	}
}<|MERGE_RESOLUTION|>--- conflicted
+++ resolved
@@ -47,7 +47,6 @@
 	case method == http.MethodPost && path == "/profiles":
 		s.profileHandler.InitProfile(w, r)
 
-<<<<<<< HEAD
 	case method == http.MethodGet && path == "/profiles/Me":
 		s.profileHandler.GetCurrentUserProfile(w, r)
 
@@ -58,6 +57,24 @@
 		s.profileHandler.SyncProfile(w, r)
 
 	case strings.HasPrefix(path, "/profiles/"):
+		// Split path to identify sub-resources
+		segments := strings.Split(strings.TrimPrefix(path, "/"), "/")
+
+		// Expect: /profiles/{id}[/subresource]
+		if len(segments) >= 3 && segments[2] == "consents" {
+			// Consent-specific routing
+			switch method {
+			case http.MethodGet:
+				s.profileHandler.GetProfileConsents(w, r)
+			case http.MethodPut:
+				s.profileHandler.UpdateProfileConsents(w, r)
+			default:
+				http.Error(w, "Method Not Allowed for consents", http.StatusMethodNotAllowed)
+			}
+			return
+		}
+
+		// Default profile ID route
 		switch method {
 		case http.MethodGet:
 			s.profileHandler.GetProfile(w, r)
@@ -73,82 +90,5 @@
 
 	default:
 		http.NotFound(w, r)
-=======
-	mux.HandleFunc(fmt.Sprintf("POST %s/profiles/initialize", apiBasePath), s.profileHandler.InitProfile)
-	mux.HandleFunc(fmt.Sprintf("GET %s/profiles", apiBasePath), s.profileHandler.GetAllProfiles)
-
-	mux.HandleFunc(fmt.Sprintf("GET %s/profiles/me", apiBasePath), s.profileHandler.GetCurrentUserProfile)
-	mux.HandleFunc(fmt.Sprintf("PATCH %s/profiles/me", apiBasePath), s.profileHandler.PatchCurrentUserProfile)
-	mux.HandleFunc(fmt.Sprintf("POST %s/profiles/sync", apiBasePath), s.profileHandler.SyncProfile)
-
-	// handles all requests to /profiles/{id} and its sub resources
-	mux.HandleFunc(fmt.Sprintf("%s/profiles/", apiBasePath), s.profileResourceHandler)
-}
-
-// profileResourceHandler handles all requests to /profiles/{id} and its sub resources
-func (s *ProfileService) profileResourceHandler(w http.ResponseWriter, r *http.Request) {
-	// Parse the path to extract components
-	path := r.URL.Path
-
-	// Split the path into segments
-	// Format: /api/v1/profiles/{profileId}[/consents]
-	segments := strings.Split(strings.TrimPrefix(path, "/"), "/")
-
-	// We know the pattern starts with /profiles/
-	// Determine if this is a direct profile request or a consent request
-	if len(segments) < 3 {
-		http.NotFound(w, r)
-		return
-	}
-
-	// The profile ID is always the segment after "profiles"
-	profileIdIndex := -1
-	for i, segment := range segments {
-		if segment == "profiles" {
-			profileIdIndex = i + 1
-			break
-		}
-	}
-
-	// If we couldn't find "profiles" or there's no ID after it, return 404
-	if profileIdIndex == -1 || profileIdIndex >= len(segments) {
-		http.NotFound(w, r)
-		return
-	}
-
-	// The profileId would be segments[profileIdIndex] but since we don't use it directly
-	// in this function (each handler extracts it again from the URL path),
-	// we avoid declaring an unused variable.
-
-	// Check if this is a consent request
-	// Format: /api/v1/profiles/{profileId}/consents
-	isConsentRequest := profileIdIndex+1 < len(segments) && segments[profileIdIndex+1] == "consents"
-
-	if isConsentRequest {
-		// Handle consent request
-		switch r.Method {
-		case http.MethodGet:
-			s.profileHandler.GetProfileConsents(w, r)
-		case http.MethodPut:
-			s.profileHandler.UpdateProfileConsents(w, r)
-		default:
-			http.Error(w, "Method not allowed for consents", http.StatusMethodNotAllowed)
-		}
-		return
-	}
-
-	// Handle direct profile request
-	switch r.Method {
-	case http.MethodGet:
-		s.profileHandler.GetProfile(w, r)
-	case http.MethodPut:
-		s.profileHandler.UpdateProfile(w, r)
-	case http.MethodPatch:
-		s.profileHandler.PatchProfile(w, r)
-	case http.MethodDelete:
-		s.profileHandler.DeleteProfile(w, r)
-	default:
-		http.Error(w, "Method not allowed", http.StatusMethodNotAllowed)
->>>>>>> 1d9bb3a4
 	}
 }