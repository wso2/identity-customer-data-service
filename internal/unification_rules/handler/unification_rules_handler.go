/*
 * Copyright (c) 2025, WSO2 LLC. (http://www.wso2.com).
 *
 * WSO2 LLC. licenses this file to you under the Apache License,
 * Version 2.0 (the "License"); you may not use this file except
 * in compliance with the License.
 * You may obtain a copy of the License at
 *
 * http://www.apache.org/licenses/LICENSE-2.0
 *
 * Unless required by applicable law or agreed to in writing,
 * software distributed under the License is distributed on an
 * "AS IS" BASIS, WITHOUT WARRANTIES OR CONDITIONS OF ANY
 * KIND, either express or implied.  See the License for the
 * specific language governing permissions and limitations
 * under the License.
 */

package handler

import (
	"encoding/json"
	"github.com/wso2/identity-customer-data-service/internal/system/utils"
	"github.com/wso2/identity-customer-data-service/internal/unification_rules/model"
	"github.com/wso2/identity-customer-data-service/internal/unification_rules/provider"
	"net/http"
	"sync"
	"time"

	"github.com/google/uuid"
)

type UnificationRulesHandler struct {
	store map[string]model.UnificationRule
	mu    *sync.RWMutex
}

func NewUnificationRulesHandler() *UnificationRulesHandler {

	return &UnificationRulesHandler{
		store: make(map[string]model.UnificationRule),
		mu:    &sync.RWMutex{},
	}
}

// AddUnificationRule handles adding a new rule
func (urh *UnificationRulesHandler) AddUnificationRule(w http.ResponseWriter, r *http.Request) {

	var ruleInRequest model.UnificationRuleAPIRequest
	if err := json.NewDecoder(r.Body).Decode(&ruleInRequest); err != nil {
		utils.HandleDecodeError(err, "unification rule")
		return
	}

	orgId := utils.ExtractTenantIdFromPath(r)
	// Set timestamps
	now := time.Now().UTC().Unix()
	rule := model.UnificationRule{
		RuleId:    uuid.New().String(),
		TenantId:  orgId,
		RuleName:  ruleInRequest.RuleName,
		Property:  ruleInRequest.Property,
		Priority:  ruleInRequest.Priority,
		IsActive:  ruleInRequest.IsActive,
		CreatedAt: now,
		UpdatedAt: now,
	}

	ruleProvider := provider.NewUnificationRuleProvider()
	ruleService := ruleProvider.GetUnificationRuleService()
	err := ruleService.AddUnificationRule(rule, orgId)
	if err != nil {
		utils.HandleError(w, err)
		return
	}
	addedRule, err := ruleService.GetUnificationRule(rule.RuleId)
	addedRuleResponse := model.UnificationRuleAPIResponse{
		RuleId:   addedRule.RuleId,
		RuleName: addedRule.RuleName,
		Property: addedRule.Property,
		Priority: addedRule.Priority,
		IsActive: addedRule.IsActive,
	}
	if err != nil {
		utils.HandleError(w, err)
		return
	}
	w.Header().Set("Content-Type", "application/json")
	w.WriteHeader(http.StatusCreated)
	_ = json.NewEncoder(w).Encode(addedRuleResponse)
}

// GetUnificationRules handles fetching all rules
func (urh *UnificationRulesHandler) GetUnificationRules(w http.ResponseWriter, r *http.Request) {

	err := utils.AuthnAndAuthz(r, "unification_rules:view")
	if err != nil {
		utils.HandleError(w, err)
		return
	}
	ruleProvider := provider.NewUnificationRuleProvider()
	ruleService := ruleProvider.GetUnificationRuleService()
	tenantId := utils.ExtractTenantIdFromPath(r)
	rules, err := ruleService.GetUnificationRules(tenantId)
	if err != nil {
		utils.HandleError(w, err)
		return
	}
	// Convert rules to API response format
	var rulesResponse []model.UnificationRuleAPIResponse
	for _, rule := range rules {
		tempRule := model.UnificationRuleAPIResponse{
			RuleId:   rule.RuleId,
			RuleName: rule.RuleName,
			Property: rule.Property,
			Priority: rule.Priority,
			IsActive: rule.IsActive,
		}
		rulesResponse = append(rulesResponse, tempRule)
	}
	w.Header().Set("Content-Type", "application/json")
	w.WriteHeader(http.StatusOK)
	_ = json.NewEncoder(w).Encode(rulesResponse)
}

// GetUnificationRule Fetches a specific resolution rule.
func (urh *UnificationRulesHandler) GetUnificationRule(w http.ResponseWriter, r *http.Request) {

	err := utils.AuthnAndAuthz(r, "unification_rules:view")
	if err != nil {
		utils.HandleError(w, err)
		return
	}
	ruleId := r.PathValue("ruleId")
	if ruleId == "" {
		http.Error(w, "Invalid path", http.StatusBadRequest)
		return
	}
	ruleProvider := provider.NewUnificationRuleProvider()
	ruleService := ruleProvider.GetUnificationRuleService()
	rule, err := ruleService.GetUnificationRule(ruleId)
	if err != nil {
		utils.HandleError(w, err)
		return
	}
	ruleResponse := model.UnificationRuleAPIResponse{
		RuleId:   rule.RuleId,
		RuleName: rule.RuleName,
		Property: rule.Property,
		Priority: rule.Priority,
		IsActive: rule.IsActive,
	}
	w.Header().Set("Content-Type", "application/json")
	w.WriteHeader(http.StatusOK)
	_ = json.NewEncoder(w).Encode(ruleResponse)
}

// PatchUnificationRule applies partial updates to a unification rule.
func (urh *UnificationRulesHandler) PatchUnificationRule(w http.ResponseWriter, r *http.Request) {

	err := utils.AuthnAndAuthz(r, "unification_rules:update")
	if err != nil {
		utils.HandleError(w, err)
		return
	}
	ruleId := r.PathValue("ruleId")
	if ruleId == "" {
		http.Error(w, "Invalid path", http.StatusBadRequest)
		return
	}

	var updates map[string]interface{}
	if err := json.NewDecoder(r.Body).Decode(&updates); err != nil {
		utils.HandleDecodeError(err, "unification rule")
		return
	}
	ruleProvider := provider.NewUnificationRuleProvider()
	ruleService := ruleProvider.GetUnificationRuleService()
<<<<<<< HEAD
	orgId := utils.ExtractTenantIdFromPath(r)
	err = ruleService.PatchResolutionRule(ruleId, orgId, updates)
=======
	err = ruleService.PatchUnificationRule(ruleId, updates)
>>>>>>> 1e58aa0f
	if err != nil {
		utils.HandleError(w, err)
		return
	}

	rule, err := ruleService.GetUnificationRule(ruleId)
	if err != nil {
		utils.HandleError(w, err)
		return
	}
	ruleResponse := model.UnificationRuleAPIResponse{
		RuleId:   rule.RuleId,
		RuleName: rule.RuleName,
		Property: rule.Property,
		Priority: rule.Priority,
		IsActive: rule.IsActive,
	}
	w.Header().Set("Content-Type", "application/json")
	w.WriteHeader(http.StatusOK)
	_ = json.NewEncoder(w).Encode(ruleResponse)
}

// DeleteUnificationRule removes a resolution rule.
func (urh *UnificationRulesHandler) DeleteUnificationRule(w http.ResponseWriter, r *http.Request) {

	err := utils.AuthnAndAuthz(r, "unification_rules:delete")
	if err != nil {
		utils.HandleError(w, err)
		return
	}
	ruleId := r.PathValue("ruleId")
	if ruleId == "" {
		http.Error(w, "Invalid path", http.StatusBadRequest)
		return
	}
	ruleProvider := provider.NewUnificationRuleProvider()
	ruleService := ruleProvider.GetUnificationRuleService()
	err = ruleService.DeleteUnificationRule(ruleId)
	if err != nil {
		utils.HandleError(w, err)
		return
	}
	w.Header().Set("Content-Type", "application/json")
	w.WriteHeader(http.StatusNoContent)
}<|MERGE_RESOLUTION|>--- conflicted
+++ resolved
@@ -176,12 +176,7 @@
 	}
 	ruleProvider := provider.NewUnificationRuleProvider()
 	ruleService := ruleProvider.GetUnificationRuleService()
-<<<<<<< HEAD
-	orgId := utils.ExtractTenantIdFromPath(r)
-	err = ruleService.PatchResolutionRule(ruleId, orgId, updates)
-=======
-	err = ruleService.PatchUnificationRule(ruleId, updates)
->>>>>>> 1e58aa0f
+	err = ruleService.PatchResolutionRule(ruleId, updates)
 	if err != nil {
 		utils.HandleError(w, err)
 		return
