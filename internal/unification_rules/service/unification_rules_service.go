package service

import (
	"fmt"
	"github.com/wso2/identity-customer-data-service/internal/profile_schema/provider"
	"github.com/wso2/identity-customer-data-service/internal/system/constants"
	errors2 "github.com/wso2/identity-customer-data-service/internal/system/errors"
	"github.com/wso2/identity-customer-data-service/internal/system/log"
	"github.com/wso2/identity-customer-data-service/internal/unification_rules/model"
	"github.com/wso2/identity-customer-data-service/internal/unification_rules/store"
	"net/http"
)

type UnificationRuleServiceInterface interface {
	AddUnificationRule(rule model.UnificationRule, tenantId string) error
	GetUnificationRules(tenantId string) ([]model.UnificationRule, error)
	GetUnificationRule(ruleId string) (*model.UnificationRule, error)
	PatchUnificationRule(ruleId, tenantId string, updates map[string]interface{}) error
	DeleteUnificationRule(ruleId string) error
}

// UnificationRuleService is the default implementation of the UnificationRuleServiceInterface.
type UnificationRuleService struct{}

// GetUnificationRuleService creates a new instance of UnificationRuleService.
func GetUnificationRuleService() UnificationRuleServiceInterface {

	return &UnificationRuleService{}
}

// AddUnificationRule Adds a new unification rule.
func (urs *UnificationRuleService) AddUnificationRule(rule model.UnificationRule, tenantId string) error {

	logger := log.GetLogger()
	// Need to specifically prevent
	if rule.PropertyName == "user_id" {
		return errors2.NewClientError(errors2.ErrorMessage{
			Code:        errors2.UNIFICATION_RULE_ALREADY_EXISTS.Code,
			Message:     errors2.UNIFICATION_RULE_ALREADY_EXISTS.Message,
			Description: fmt.Sprintf("Unification rule with property %s already exists", rule.PropertyName),
		}, http.StatusConflict)
	}

<<<<<<< HEAD
	// Validate if the property name belongs in schema attributes
	filter := []string{fmt.Sprintf("attribute_name eq %s", rule.Property)}
	schemaAttributes, err := psService.GetProfileSchemaAttributesWithFilter(tenantId, filter)
=======
	profileSchemaService := provider.NewProfileSchemaProvider().GetProfileSchemaService()
	schemaAttribute, err := profileSchemaService.GetProfileSchemaAttributeByName(rule.PropertyName, rule.TenantId)
>>>>>>> 60536a4b

	if err != nil {
		errorMsg := fmt.Sprintf("Error occurred while checking for the property: %s", rule.PropertyName)
		logger.Debug(errorMsg, log.Error(err))
		serverError := errors2.NewServerError(errors2.ErrorMessage{
			Code:        errors2.ADD_UNIFICATION_RULE.Code,
			Message:     errors2.ADD_UNIFICATION_RULE.Message,
			Description: errorMsg,
		}, err)
		return serverError
	}

	if schemaAttribute == nil {
		return errors2.NewClientError(errors2.ErrorMessage{
			Code:        errors2.ADD_UNIFICATION_RULE.Code,
			Message:     errors2.ADD_UNIFICATION_RULE.Message,
			Description: fmt.Sprintf("PropertyName  '%s' is not found in schema", rule.PropertyName),
		}, http.StatusBadRequest)
	}
	if schemaAttribute.ValueType == constants.ComplexDataType {
		return errors2.NewClientError(errors2.ErrorMessage{
			Code:    errors2.ADD_UNIFICATION_RULE.Code,
			Message: errors2.ADD_UNIFICATION_RULE.Message,
			Description: "Unification rule with property " + rule.PropertyName + " is not allowed as it is a complex data type. " +
				"Choose the sub-attribute instead.",
		}, http.StatusBadRequest)
	}
	logger.Debug(fmt.Sprintf("Unification rule with property %s is valid", rule.PropertyName))

	// Check if a similar unification rule already exists
	existingRules, err := store.GetUnificationRules(tenantId)
	if err != nil {
		return err
	}
	for _, existingRule := range existingRules {
		if existingRule.PropertyName == rule.PropertyName {
			return errors2.NewClientError(errors2.ErrorMessage{
				Code:        errors2.UNIFICATION_RULE_ALREADY_EXISTS.Code,
				Message:     errors2.UNIFICATION_RULE_ALREADY_EXISTS.Message,
				Description: fmt.Sprintf("Unification rule with property %s already exists", rule.PropertyName),
			}, http.StatusConflict)
		}
		if existingRule.Priority == rule.Priority {
			return errors2.NewClientError(errors2.ErrorMessage{
				Code:        errors2.UNIFICATION_RULE_PRIORITY_EXISTS.Code,
				Message:     errors2.UNIFICATION_RULE_PRIORITY_EXISTS.Message,
				Description: "Unification rule with same priority exist.",
			}, http.StatusBadRequest)
		}
	}
	rule.PropertyId = schemaAttribute.AttributeId
	return store.AddUnificationRule(rule, tenantId)
}

// GetUnificationRules Fetches all resolution rules.
func (urs *UnificationRuleService) GetUnificationRules(tenantId string) ([]model.UnificationRule, error) {

	return store.GetUnificationRules(tenantId)
}

// GetUnificationRule Fetches a specific resolution rule.
func (urs *UnificationRuleService) GetUnificationRule(ruleId string) (*model.UnificationRule, error) {

	unificationRule, err := store.GetUnificationRule(ruleId)
	if err != nil {
		return nil, err
	}
	if unificationRule == nil {
		return nil, errors2.NewClientError(errors2.ErrorMessage{
			Code:        errors2.UNIFICATION_RULE_NOT_FOUND.Code,
			Message:     errors2.UNIFICATION_RULE_NOT_FOUND.Message,
			Description: fmt.Sprintf("Unification rule: %s not found", ruleId),
		}, http.StatusNotFound)
	}
	return unificationRule, err
}

// PatchUnificationRule Applies a partial update on a specific resolution rule.
func (urs *UnificationRuleService) PatchUnificationRule(ruleId, tenantId string, updates map[string]interface{}) error {

	// Validate that all update fields are allowed
	for field := range updates {
		if !constants.AllowedFieldsForUnificationRulePatch[field] {
			return errors2.NewClientError(errors2.ErrorMessage{
				Code:        errors2.UNIFICATION_UPDATE_FAILED.Code,
				Message:     errors2.UNIFICATION_UPDATE_FAILED.Message,
				Description: fmt.Sprintf("Field '%s' cannot be updated. Rule Name, Active Status or PropertyName can only be updated", field),
			}, http.StatusBadRequest)
		}
	}

	// Validate that the priority is not already in use
	existingRules, _ := store.GetUnificationRules(tenantId)
	for _, existingRule := range existingRules {
		if existingRule.PropertyName == "user_id" {
			return errors2.NewClientError(errors2.ErrorMessage{
				Code:        errors2.UNIFICATION_RULE_ALREADY_EXISTS.Code,
				Message:     errors2.UNIFICATION_RULE_ALREADY_EXISTS.Message,
				Description: "user_id based unification rule can not be updated.",
			}, http.StatusConflict)
		}
		if existingRule.RuleId != ruleId && existingRule.Priority == updates["priority"] {
			return errors2.NewClientError(errors2.ErrorMessage{
				Code:        errors2.UNIFICATION_RULE_PRIORITY_EXISTS.Code,
				Message:     errors2.UNIFICATION_RULE_PRIORITY_EXISTS.Message,
				Description: "Unification rule with same priority exist.",
			}, http.StatusBadRequest)
		}
	}

	return store.PatchUnificationRule(ruleId, updates)
}

// DeleteUnificationRule Removes a unification rule.
func (urs *UnificationRuleService) DeleteUnificationRule(ruleId string) error {

	return store.DeleteUnificationRule(ruleId)
}<|MERGE_RESOLUTION|>--- conflicted
+++ resolved
@@ -41,14 +41,8 @@
 		}, http.StatusConflict)
 	}
 
-<<<<<<< HEAD
-	// Validate if the property name belongs in schema attributes
-	filter := []string{fmt.Sprintf("attribute_name eq %s", rule.Property)}
-	schemaAttributes, err := psService.GetProfileSchemaAttributesWithFilter(tenantId, filter)
-=======
 	profileSchemaService := provider.NewProfileSchemaProvider().GetProfileSchemaService()
 	schemaAttribute, err := profileSchemaService.GetProfileSchemaAttributeByName(rule.PropertyName, rule.TenantId)
->>>>>>> 60536a4b
 
 	if err != nil {
 		errorMsg := fmt.Sprintf("Error occurred while checking for the property: %s", rule.PropertyName)
@@ -76,7 +70,6 @@
 				"Choose the sub-attribute instead.",
 		}, http.StatusBadRequest)
 	}
-	logger.Debug(fmt.Sprintf("Unification rule with property %s is valid", rule.PropertyName))
 
 	// Check if a similar unification rule already exists
 	existingRules, err := store.GetUnificationRules(tenantId)
