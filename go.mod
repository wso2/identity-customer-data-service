--- conflicted
+++ resolved
@@ -3,6 +3,7 @@
 go 1.24.0
 
 require (
+	github.com/golang-jwt/jwt/v5 v5.2.2
 	github.com/google/uuid v1.6.0
 	github.com/joho/godotenv v1.5.1
 	github.com/lib/pq v1.10.9
@@ -13,7 +14,6 @@
 )
 
 require (
-<<<<<<< HEAD
 	dario.cat/mergo v1.0.1 // indirect
 	github.com/Azure/go-ansiterm v0.0.0-20210617225240-d185dfc1b5a1 // indirect
 	github.com/Microsoft/go-winio v0.6.2 // indirect
@@ -65,10 +65,4 @@
 	google.golang.org/genproto/googleapis/rpc v0.0.0-20250519155744-55703ea1f237 // indirect
 	google.golang.org/protobuf v1.36.6 // indirect
 	gopkg.in/yaml.v3 v3.0.1 // indirect
-=======
-	github.com/golang-jwt/jwt/v5 v5.2.2 // indirect
-	github.com/kr/pretty v0.3.1 // indirect
-	github.com/rogpeppe/go-internal v1.12.0 // indirect
-	gopkg.in/check.v1 v1.0.0-20201130134442-10cb98267c6c // indirect
->>>>>>> 65e79bff
 )