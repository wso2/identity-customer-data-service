--- conflicted
+++ resolved
@@ -80,11 +80,7 @@
             periodSeconds: {{ .Values.cloud.deployment.cds.livenessProbe.periodSeconds }}
           readinessProbe:
             httpGet:
-<<<<<<< HEAD
-              path: /cds/api/v1/health
-=======
               path: /cds/api/v1/ready
->>>>>>> 32fda3e9
               port: {{ .Values.cloud.deployment.cds.containerPort }}
               scheme: HTTPS
             initialDelaySeconds: {{ .Values.cloud.deployment.cds.readinessProbe.initialDelaySeconds }}
